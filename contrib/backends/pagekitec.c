--- conflicted
+++ resolved
@@ -130,11 +130,7 @@
   /* FIXME: Is this too lame? */
   srand(time(0) ^ getpid());
 
-<<<<<<< HEAD
-  while (-1 != (ac = getopt(argc, argv, "46c:B:CE:F:P:HIo:LNn:qRSvWw:Z"))) {
-=======
-  while (-1 != (ac = getopt(argc, argv, "46a:B:c:CE:F:HIo:LNn:qRsSvWw:Z"))) {
->>>>>>> 86b19538
+  while (-1 != (ac = getopt(argc, argv, "46a:B:c:CE:F:P:HIo:LNn:qRSvWw:Z"))) {
     switch (ac) {
       case '4':
         flags &= ~PK_WITH_IPV4;
